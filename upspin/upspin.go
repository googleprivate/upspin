--- conflicted
+++ resolved
@@ -1,14 +1,7 @@
 // Package upspin contains global interface and other definitions for the components of the system.
 package upspin
 
-<<<<<<< HEAD
-import (
-	"fmt"
-	"net"
-)
-=======
 import "net"
->>>>>>> ac3bfa46
 
 // A Protocol identifies the technique for turning a reference into the user's data.
 // Secondary data, metadata, may be required to implement the protocol.
@@ -50,16 +43,6 @@
 // Perhaps it's even just a piece of text.
 type NetAddr struct {
 	net.Addr
-	Server string
-	Port   int16
-}
-
-func (n NetAddr) Network() string {
-	return fmt.Sprintf("%s:%d", n.Server, n.Port)
-}
-
-func (n NetAddr) String() string {
-	return n.Network()
 }
 
 // A Reference is the key to find a piece of data in a Store. It is decoupled
